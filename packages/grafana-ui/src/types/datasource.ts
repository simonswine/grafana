--- conflicted
+++ resolved
@@ -3,11 +3,7 @@
 import { TableData, TimeSeries } from './data';
 
 export interface DataQueryResponse {
-<<<<<<< HEAD
-  data: TimeSeries[] | any;
-=======
-  data: TimeSeries[] | [TableData];
->>>>>>> 68ae17e4
+  data: TimeSeries[] | [TableData] | any;
 }
 
 export interface DataQuery {

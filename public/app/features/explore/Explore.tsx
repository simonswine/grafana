import React from 'react';
import { hot } from 'react-hot-loader';
import { css, cx } from 'emotion';
import { compose } from 'redux';
import { connect } from 'react-redux';
import AutoSizer from 'react-virtualized-auto-sizer';
import memoizeOne from 'memoize-one';
import { selectors } from '@grafana/e2e-selectors';
import { ErrorBoundaryAlert, stylesFactory, withTheme } from '@grafana/ui';
import {
  AbsoluteTimeRange,
  DataQuery,
  DataSourceApi,
  GrafanaTheme,
  LoadingState,
  PanelData,
  RawTimeRange,
  TimeRange,
  TimeZone,
  ExploreUrlState,
  LogsModel,
  EventBusExtended,
  EventBusSrv,
  TraceViewData,
  DataFrame,
} from '@grafana/data';

import store from 'app/core/store';
import LogsContainer from './LogsContainer';
import QueryRows from './QueryRows';
import TableContainer from './TableContainer';
import RichHistoryContainer from './RichHistory/RichHistoryContainer';
import ExploreQueryInspector from './ExploreQueryInspector';
import { lastSavedUrl, splitOpen } from './state/main';
import { changeSize, initializeExplore, refreshExplore } from './state/explorePane';
import { updateTimeRange } from './state/time';
import { scanStopAction, addQueryRow, modifyQueries, setQueries, scanStart } from './state/query';
import { ExploreId, ExploreItemState } from 'app/types/explore';
import { StoreState } from 'app/types';
import {
  DEFAULT_RANGE,
  ensureQueries,
  getFirstNonQueryRowSpecificError,
  getTimeRange,
  getTimeRangeFromUrl,
  lastUsedDatasourceKeyForOrgId,
  parseUrlState,
} from 'app/core/utils/explore';
import { ExploreToolbar } from './ExploreToolbar';
import { NoDataSourceCallToAction } from './NoDataSourceCallToAction';
import { getTimeZone } from '../profile/state/selectors';
import { ErrorContainer } from './ErrorContainer';
//TODO:unification
import { TraceView } from './TraceView/TraceView';
import { SecondaryActions } from './SecondaryActions';
import { FILTER_FOR_OPERATOR, FILTER_OUT_OPERATOR, FilterItem } from '@grafana/ui/src/components/Table/types';
import { ExploreGraphNGPanel } from './ExploreGraphNGPanel';
import { NodeGraphContainer } from './NodeGraphContainer';

const getStyles = stylesFactory((theme: GrafanaTheme) => {
  return {
    exploreMain: css`
      label: exploreMain;
      // Is needed for some transition animations to work.
      position: relative;
      margin-top: 21px;
    `,
    button: css`
      label: button;
      margin: 1em 4px 0 0;
    `,
    queryContainer: css`
      label: queryContainer;
      // Need to override normal css class and don't want to count on ordering of the classes in html.
      height: auto !important;
      flex: unset !important;
      padding: ${theme.panelPadding}px;
    `,
  };
});

export interface ExploreProps {
  changeSize: typeof changeSize;
  datasourceInstance: DataSourceApi | null;
  datasourceMissing: boolean;
  exploreId: ExploreId;
  initializeExplore: typeof initializeExplore;
  initialized: boolean;
  modifyQueries: typeof modifyQueries;
  refreshExplore: typeof refreshExplore;
  scanning?: boolean;
  scanRange?: RawTimeRange;
  scanStart: typeof scanStart;
  scanStopAction: typeof scanStopAction;
  setQueries: typeof setQueries;
  split: boolean;
  queryKeys: string[];
  initialDatasource: string;
  initialQueries: DataQuery[];
  initialRange: TimeRange;
  isLive: boolean;
  syncedTimes: boolean;
  updateTimeRange: typeof updateTimeRange;
  graphResult: DataFrame[] | null;
  logsResult?: LogsModel;
  absoluteRange: AbsoluteTimeRange;
  timeZone: TimeZone;
  onHiddenSeriesChanged?: (hiddenSeries: string[]) => void;
  queryResponse: PanelData;
  originPanelId: number;
  addQueryRow: typeof addQueryRow;
  theme: GrafanaTheme;
  loading: boolean;
  showMetrics: boolean;
  showTable: boolean;
  showLogs: boolean;
  showTrace: boolean;
  showNodeGraph: boolean;
  splitOpen: typeof splitOpen;
  urlQuery: string;
}

enum ExploreDrawer {
  RichHistory,
  QueryInspector,
}

interface ExploreState {
  openDrawer?: ExploreDrawer;
}

/**
 * Explore provides an area for quick query iteration for a given datasource.
 * Once a datasource is selected it populates the query section at the top.
 * When queries are run, their results are being displayed in the main section.
 * The datasource determines what kind of query editor it brings, and what kind
 * of results viewers it supports. The state is managed entirely in Redux.
 *
 * SPLIT VIEW
 *
 * Explore can have two Explore areas side-by-side. This is handled in `Wrapper.tsx`.
 * Since there can be multiple Explores (e.g., left and right) each action needs
 * the `exploreId` as first parameter so that the reducer knows which Explore state
 * is affected.
 *
 * DATASOURCE REQUESTS
 *
 * A click on Run Query creates transactions for all DataQueries for all expanded
 * result viewers. New runs are discarding previous runs. Upon completion a transaction
 * saves the result. The result viewers construct their data from the currently existing
 * transactions.
 *
 * The result viewers determine some of the query options sent to the datasource, e.g.,
 * `format`, to indicate eventual transformations by the datasources' result transformers.
 */
export class Explore extends React.PureComponent<ExploreProps, ExploreState> {
  el: any;
  exploreEvents: EventBusExtended;

  constructor(props: ExploreProps) {
    super(props);
    this.exploreEvents = new EventBusSrv();
    this.state = {
      openDrawer: undefined,
    };
  }

  componentDidMount() {
    const { initialized, exploreId, initialDatasource, initialQueries, initialRange, originPanelId } = this.props;
    const width = this.el ? this.el.offsetWidth : 0;

    // initialize the whole explore first time we mount and if browser history contains a change in datasource
    if (!initialized) {
      this.props.initializeExplore(
        exploreId,
        initialDatasource,
        initialQueries,
        initialRange,
        width,
        this.exploreEvents,
        originPanelId
      );
    }
  }

  componentWillUnmount() {
    this.exploreEvents.removeAllListeners();
  }

  componentDidUpdate(prevProps: ExploreProps) {
    this.refreshExplore(prevProps.urlQuery);
  }

  getRef = (el: any) => {
    this.el = el;
  };

  onChangeTime = (rawRange: RawTimeRange) => {
    const { updateTimeRange, exploreId } = this.props;
    updateTimeRange({ exploreId, rawRange });
  };

  // Use this in help pages to set page to a single query
  onClickExample = (query: DataQuery) => {
    this.props.setQueries(this.props.exploreId, [query]);
  };

  onCellFilterAdded = (filter: FilterItem) => {
    const { value, key, operator } = filter;
    if (operator === FILTER_FOR_OPERATOR) {
      this.onClickFilterLabel(key, value);
    }

    if (operator === FILTER_OUT_OPERATOR) {
      this.onClickFilterOutLabel(key, value);
    }
  };

  onClickFilterLabel = (key: string, value: string) => {
    this.onModifyQueries({ type: 'ADD_FILTER', key, value });
  };

  onClickFilterOutLabel = (key: string, value: string) => {
    this.onModifyQueries({ type: 'ADD_FILTER_OUT', key, value });
  };

  onClickAddQueryRowButton = () => {
    const { exploreId, queryKeys } = this.props;
    this.props.addQueryRow(exploreId, queryKeys.length);
  };

  onModifyQueries = (action: any, index?: number) => {
    const { datasourceInstance } = this.props;
    if (datasourceInstance?.modifyQuery) {
      const modifier = (queries: DataQuery, modification: any) =>
        datasourceInstance.modifyQuery!(queries, modification);
      this.props.modifyQueries(this.props.exploreId, action, modifier, index);
    }
  };

  onResize = (size: { height: number; width: number }) => {
    this.props.changeSize(this.props.exploreId, size);
  };

  onStartScanning = () => {
    // Scanner will trigger a query
    this.props.scanStart(this.props.exploreId);
  };

  onStopScanning = () => {
    this.props.scanStopAction({ exploreId: this.props.exploreId });
  };

  onUpdateTimeRange = (absoluteRange: AbsoluteTimeRange) => {
    const { exploreId, updateTimeRange } = this.props;
    updateTimeRange({ exploreId, absoluteRange });
  };

  toggleShowRichHistory = () => {
    this.setState((state) => {
      return {
        openDrawer: state.openDrawer === ExploreDrawer.RichHistory ? undefined : ExploreDrawer.RichHistory,
      };
    });
  };

  toggleShowQueryInspector = () => {
    this.setState((state) => {
      return {
        openDrawer: state.openDrawer === ExploreDrawer.QueryInspector ? undefined : ExploreDrawer.QueryInspector,
      };
    });
  };

  refreshExplore = (prevUrlQuery: string) => {
    const { exploreId, urlQuery } = this.props;

    // Update state from url only if it changed and only if the change wasn't initialised by redux to prevent any loops
    if (urlQuery !== prevUrlQuery && urlQuery !== lastSavedUrl[exploreId]) {
      this.props.refreshExplore(exploreId, urlQuery);
    }
  };

  renderEmptyState() {
    return (
      <div className="explore-container">
        <NoDataSourceCallToAction />
      </div>
    );
  }

  renderGraphPanel(width: number) {
    const { graphResult, absoluteRange, timeZone, splitOpen, queryResponse, loading } = this.props;
    return (
      <ExploreGraphNGPanel
        data={graphResult!}
        width={width}
        absoluteRange={absoluteRange}
        timeZone={timeZone}
        onUpdateTimeRange={this.onUpdateTimeRange}
        annotations={queryResponse.annotations}
        splitOpenFn={splitOpen}
        isLoading={loading}
      />
    );
  }

  renderTablePanel(width: number) {
    const { exploreId, datasourceInstance } = this.props;
    return (
      <TableContainer
        ariaLabel={selectors.pages.Explore.General.table}
        width={width}
        exploreId={exploreId}
        onCellFilterAdded={datasourceInstance?.modifyQuery ? this.onCellFilterAdded : undefined}
      />
    );
  }

  renderLogsPanel(width: number) {
    const { exploreId, syncedTimes } = this.props;
    return (
      <LogsContainer
        width={width}
        exploreId={exploreId}
        syncedTimes={syncedTimes}
        onClickFilterLabel={this.onClickFilterLabel}
        onClickFilterOutLabel={this.onClickFilterOutLabel}
        onStartScanning={this.onStartScanning}
        onStopScanning={this.onStopScanning}
      />
    );
  }

  renderNodeGraphPanel() {
    const { exploreId, showTrace, queryResponse } = this.props;
    return (
      <NodeGraphContainer
        dataFrames={this.getNodeGraphDataFrames(queryResponse.series)}
        exploreId={exploreId}
        short={showTrace}
      />
    );
  }

  getNodeGraphDataFrames = memoizeOne((frames: DataFrame[]) => {
    // TODO: this not in sync with how other types of responses are handled. Other types have a query response
    //  processing pipeline which ends up populating redux state with proper data. As we move towards more dataFrame
    //  oriented API it seems like a better direction to move such processing into to visualisations and do minimal
    //  and lazy processing here. Needs bigger refactor so keeping nodeGraph and Traces as they are for now.
    return frames.filter((frame) => frame.meta?.preferredVisualisationType === 'nodeGraph');
  });

  renderTraceViewPanel() {
    const { queryResponse, splitOpen } = this.props;
    const dataFrames = queryResponse.series.filter((series) => series.meta?.preferredVisualisationType === 'trace');

    return (
      // We expect only one trace at the moment to be in the dataframe
      // If there is no data (like 404) we show a separate error so no need to show anything here
      dataFrames[0] && (
        <TraceView trace={dataFrames[0].fields[0].values.get(0) as TraceViewData | undefined} splitOpenFn={splitOpen} />
      )
    );
  }

  render() {
    const {
      datasourceInstance,
      datasourceMissing,
      exploreId,
      split,
      queryKeys,
      graphResult,
      queryResponse,
      isLive,
      theme,
      showMetrics,
      showTable,
      showLogs,
      showTrace,
      showNodeGraph,
    } = this.props;
    const { openDrawer } = this.state;
    const exploreClass = split ? 'explore explore-split' : 'explore';
    const styles = getStyles(theme);
    const showPanels = queryResponse && queryResponse.state !== LoadingState.NotStarted;

    // gets an error without a refID, so non-query-row-related error, like a connection error
    const queryErrors =
      queryResponse.state === LoadingState.Error && queryResponse.error ? [queryResponse.error] : undefined;
    const queryError = getFirstNonQueryRowSpecificError(queryErrors);

    const showRichHistory = openDrawer === ExploreDrawer.RichHistory;
    const showQueryInspector = openDrawer === ExploreDrawer.QueryInspector;

    return (
      <div className={exploreClass} ref={this.getRef} aria-label={selectors.pages.Explore.General.container}>
        <ExploreToolbar exploreId={exploreId} onChangeTime={this.onChangeTime} />
        {datasourceMissing ? this.renderEmptyState() : null}
        {datasourceInstance && (
          <div className="explore-container">
            <div className={cx('panel-container', styles.queryContainer)}>
              <QueryRows exploreEvents={this.exploreEvents} exploreId={exploreId} queryKeys={queryKeys} />
              <SecondaryActions
                addQueryRowButtonDisabled={isLive}
                // We cannot show multiple traces at the same time right now so we do not show add query button.
                //TODO:unification
                addQueryRowButtonHidden={false}
                richHistoryButtonActive={showRichHistory}
                queryInspectorButtonActive={showQueryInspector}
                onClickAddQueryRowButton={this.onClickAddQueryRowButton}
                onClickRichHistoryButton={this.toggleShowRichHistory}
                onClickQueryInspectorButton={this.toggleShowQueryInspector}
              />
            </div>
            <ErrorContainer queryError={queryError} />
            <AutoSizer onResize={this.onResize} disableHeight>
              {({ width }) => {
                if (width === 0) {
                  return null;
                }

                return (
                  <main className={cx(styles.exploreMain)} style={{ width }}>
                    <ErrorBoundaryAlert>
                      {showPanels && (
                        <>
                          {showMetrics && graphResult && this.renderGraphPanel(width)}
                          {showTable && this.renderTablePanel(width)}
                          {showLogs && this.renderLogsPanel(width)}
                          {showNodeGraph && this.renderNodeGraphPanel()}
                          {showTrace && this.renderTraceViewPanel()}
                        </>
                      )}
                      {showRichHistory && (
                        <RichHistoryContainer
                          width={width}
                          exploreId={exploreId}
                          onClose={this.toggleShowRichHistory}
                        />
                      )}
                      {showQueryInspector && (
                        <ExploreQueryInspector
                          exploreId={exploreId}
                          width={width}
                          onClose={this.toggleShowQueryInspector}
                        />
                      )}
                    </ErrorBoundaryAlert>
                  </main>
                );
              }}
            </AutoSizer>
          </div>
        )}
      </div>
    );
  }
}

const ensureQueriesMemoized = memoizeOne(ensureQueries);
const getTimeRangeFromUrlMemoized = memoizeOne(getTimeRangeFromUrl);

function mapStateToProps(state: StoreState, { exploreId }: ExploreProps): Partial<ExploreProps> {
  const explore = state.explore;
  const urlQuery = state.location.query[exploreId] as string;
  const urlState = parseUrlState(urlQuery);
  const split = explore.split;
  const { syncedTimes } = explore;
  const item: ExploreItemState = explore[exploreId];
  const timeZone = getTimeZone(state.user);
  const {
    datasourceInstance,
    datasourceMissing,
    initialized,
    queryKeys,
    isLive,
    graphResult,
    logsResult,
    showLogs,
    showMetrics,
    showTable,
    showTrace,
    absoluteRange,
    queryResponse,
    showNodeGraph,
    loading,
  } = item;

  const { datasource, queries, range: urlRange, originPanelId } = (urlState || {}) as ExploreUrlState;
  const initialDatasource = datasource || store.get(lastUsedDatasourceKeyForOrgId(state.user.orgId));
  const initialQueries: DataQuery[] = ensureQueriesMemoized(queries);
  const initialRange = urlRange
    ? getTimeRangeFromUrlMemoized(urlRange, timeZone)
    : getTimeRange(timeZone, DEFAULT_RANGE);

  return {
    datasourceInstance,
    datasourceMissing,
    initialized,
    split,
    queryKeys,
    initialDatasource,
    initialQueries,
    initialRange,
    isLive,
    graphResult,
    logsResult: logsResult ?? undefined,
    absoluteRange,
    queryResponse,
    originPanelId,
    syncedTimes,
    timeZone,
    showLogs,
    showMetrics,
    showTable,
    showTrace,
<<<<<<< HEAD
    urlQuery,
=======
    showNodeGraph,
    loading,
>>>>>>> 1bdd3eb3
  };
}

const mapDispatchToProps: Partial<ExploreProps> = {
  changeSize,
  initializeExplore,
  modifyQueries,
  refreshExplore,
  scanStart,
  scanStopAction,
  setQueries,
  updateTimeRange,
  addQueryRow,
  splitOpen,
};

export default compose(
  hot(module),
  connect(mapStateToProps, mapDispatchToProps),
  withTheme
)(Explore) as React.ComponentType<{ exploreId: ExploreId }>;<|MERGE_RESOLUTION|>--- conflicted
+++ resolved
@@ -516,12 +516,9 @@
     showMetrics,
     showTable,
     showTrace,
-<<<<<<< HEAD
-    urlQuery,
-=======
     showNodeGraph,
     loading,
->>>>>>> 1bdd3eb3
+    urlQuery,
   };
 }
 

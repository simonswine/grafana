--- conflicted
+++ resolved
@@ -299,7 +299,31 @@
 	return ""
 }
 
-<<<<<<< HEAD
+func (s *SocialGenericOAuth) extractUserName(data *UserInfoJson) string {
+	if s.nameAttributePath != "" {
+		name, err := s.searchJSONForAttr(s.nameAttributePath, data.rawJSON)
+		if err != nil {
+			s.log.Error("Failed to search JSON for attribute", "error", err)
+		} else if name != "" {
+			s.log.Debug("Setting user info name from nameAttributePath", "nameAttributePath", s.nameAttributePath)
+			return name
+		}
+	}
+
+	if data.Name != "" {
+		s.log.Debug("Setting user info name from name field")
+		return data.Name
+	}
+
+	if data.DisplayName != "" {
+		s.log.Debug("Setting user info name from display name field")
+		return data.DisplayName
+	}
+
+	s.log.Debug("Unable to find user info name")
+	return ""
+}
+
 func (s *SocialGenericOAuth) extractOrgMemberships(data *UserInfoJson, userInfo *BasicUserInfo) error {
 	if userInfo.OrgMemberships == nil {
 		userInfo.OrgMemberships = map[int64]models.RoleType{}
@@ -366,34 +390,6 @@
 		}
 	}
 
-=======
-func (s *SocialGenericOAuth) extractUserName(data *UserInfoJson) string {
-	if s.nameAttributePath != "" {
-		name, err := s.searchJSONForAttr(s.nameAttributePath, data.rawJSON)
-		if err != nil {
-			s.log.Error("Failed to search JSON for attribute", "error", err)
-		} else if name != "" {
-			s.log.Debug("Setting user info name from nameAttributePath", "nameAttributePath", s.nameAttributePath)
-			return name
-		}
-	}
-
-	if data.Name != "" {
-		s.log.Debug("Setting user info name from name field")
-		return data.Name
-	}
-
-	if data.DisplayName != "" {
-		s.log.Debug("Setting user info name from display name field")
-		return data.DisplayName
-	}
-
-	s.log.Debug("Unable to find user info name")
-	return ""
-}
-
-func (s *SocialGenericOAuth) extractRole(data *UserInfoJson) (string, error) {
->>>>>>> 95056ad5
 	if s.roleAttributePath == "" {
 		return nil
 	}

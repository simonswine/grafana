package pluginproxy

import (
	"bytes"
	"fmt"
	"io/ioutil"
	"net/http"
	"net/url"
	"testing"
	"time"

	"golang.org/x/oauth2"
	macaron "gopkg.in/macaron.v1"

	"github.com/grafana/grafana/pkg/bus"
	"github.com/grafana/grafana/pkg/components/simplejson"
	"github.com/grafana/grafana/pkg/log"
	"github.com/grafana/grafana/pkg/login/social"
	m "github.com/grafana/grafana/pkg/models"
	"github.com/grafana/grafana/pkg/plugins"
	"github.com/grafana/grafana/pkg/setting"
	"github.com/grafana/grafana/pkg/util"
	. "github.com/smartystreets/goconvey/convey"
)

func TestDSRouteRule(t *testing.T) {

	Convey("DataSourceProxy", t, func() {
		Convey("Plugin with routes", func() {
			plugin := &plugins.DataSourcePlugin{
				Routes: []*plugins.AppPluginRoute{
					{
						Path:    "api/v4/",
						Url:     "https://www.google.com",
						ReqRole: m.ROLE_EDITOR,
						Headers: []plugins.AppPluginRouteHeader{
							{Name: "x-header", Content: "my secret {{.SecureJsonData.key}}"},
						},
					},
					{
						Path:    "api/admin",
						Url:     "https://www.google.com",
						ReqRole: m.ROLE_ADMIN,
						Headers: []plugins.AppPluginRouteHeader{
							{Name: "x-header", Content: "my secret {{.SecureJsonData.key}}"},
						},
					},
					{
						Path: "api/anon",
						Url:  "https://www.google.com",
						Headers: []plugins.AppPluginRouteHeader{
							{Name: "x-header", Content: "my secret {{.SecureJsonData.key}}"},
						},
					},
					{
						Path: "api/common",
						Url:  "{{.JsonData.dynamicUrl}}",
						Headers: []plugins.AppPluginRouteHeader{
							{Name: "x-header", Content: "my secret {{.SecureJsonData.key}}"},
						},
					},
				},
			}

			setting.SecretKey = "password"
			key, _ := util.Encrypt([]byte("123"), "password")

			ds := &m.DataSource{
				JsonData: simplejson.NewFromAny(map[string]interface{}{
					"clientId":   "asd",
					"dynamicUrl": "https://dynamic.grafana.com",
				}),
				SecureJsonData: map[string][]byte{
					"key": key,
				},
			}

			req, _ := http.NewRequest("GET", "http://localhost/asd", nil)
			ctx := &m.ReqContext{
				Context: &macaron.Context{
					Req: macaron.Request{Request: req},
				},
				SignedInUser: &m.SignedInUser{OrgRole: m.ROLE_EDITOR},
			}

			Convey("When matching route path", func() {
				proxy := NewDataSourceProxy(ds, plugin, ctx, "api/v4/some/method", &setting.Cfg{})
				proxy.route = plugin.Routes[0]
				ApplyRoute(proxy.ctx.Req.Context(), req, proxy.proxyPath, proxy.route, proxy.ds)

				Convey("should add headers and update url", func() {
					So(req.URL.String(), ShouldEqual, "https://www.google.com/some/method")
					So(req.Header.Get("x-header"), ShouldEqual, "my secret 123")
				})
			})

			Convey("When matching route path and has dynamic url", func() {
				proxy := NewDataSourceProxy(ds, plugin, ctx, "api/common/some/method", &setting.Cfg{})
				proxy.route = plugin.Routes[3]
				ApplyRoute(proxy.ctx.Req.Context(), req, proxy.proxyPath, proxy.route, proxy.ds)

				Convey("should add headers and interpolate the url", func() {
					So(req.URL.String(), ShouldEqual, "https://dynamic.grafana.com/some/method")
					So(req.Header.Get("x-header"), ShouldEqual, "my secret 123")
				})
			})

			Convey("Validating request", func() {
				Convey("plugin route with valid role", func() {
					proxy := NewDataSourceProxy(ds, plugin, ctx, "api/v4/some/method", &setting.Cfg{})
					err := proxy.validateRequest()
					So(err, ShouldBeNil)
				})

				Convey("plugin route with admin role and user is editor", func() {
					proxy := NewDataSourceProxy(ds, plugin, ctx, "api/admin", &setting.Cfg{})
					err := proxy.validateRequest()
					So(err, ShouldNotBeNil)
				})

				Convey("plugin route with admin role and user is admin", func() {
					ctx.SignedInUser.OrgRole = m.ROLE_ADMIN
					proxy := NewDataSourceProxy(ds, plugin, ctx, "api/admin", &setting.Cfg{})
					err := proxy.validateRequest()
					So(err, ShouldBeNil)
				})
			})
		})

		Convey("Plugin with multiple routes for token auth", func() {
			plugin := &plugins.DataSourcePlugin{
				Routes: []*plugins.AppPluginRoute{
					{
						Path: "pathwithtoken1",
						Url:  "https://api.nr1.io/some/path",
						TokenAuth: &plugins.JwtTokenAuth{
							Url: "https://login.server.com/{{.JsonData.tenantId}}/oauth2/token",
							Params: map[string]string{
								"grant_type":    "client_credentials",
								"client_id":     "{{.JsonData.clientId}}",
								"client_secret": "{{.SecureJsonData.clientSecret}}",
								"resource":      "https://api.nr1.io",
							},
						},
					},
					{
						Path: "pathwithtoken2",
						Url:  "https://api.nr2.io/some/path",
						TokenAuth: &plugins.JwtTokenAuth{
							Url: "https://login.server.com/{{.JsonData.tenantId}}/oauth2/token",
							Params: map[string]string{
								"grant_type":    "client_credentials",
								"client_id":     "{{.JsonData.clientId}}",
								"client_secret": "{{.SecureJsonData.clientSecret}}",
								"resource":      "https://api.nr2.io",
							},
						},
					},
				},
			}

			setting.SecretKey = "password"
			key, _ := util.Encrypt([]byte("123"), "password")

			ds := &m.DataSource{
				JsonData: simplejson.NewFromAny(map[string]interface{}{
					"clientId": "asd",
					"tenantId": "mytenantId",
				}),
				SecureJsonData: map[string][]byte{
					"clientSecret": key,
				},
			}

			req, _ := http.NewRequest("GET", "http://localhost/asd", nil)
			ctx := &m.ReqContext{
				Context: &macaron.Context{
					Req: macaron.Request{Request: req},
				},
				SignedInUser: &m.SignedInUser{OrgRole: m.ROLE_EDITOR},
			}

			Convey("When creating and caching access tokens", func() {
				var authorizationHeaderCall1 string
				var authorizationHeaderCall2 string

				Convey("first call should add authorization header with access token", func() {
					json, err := ioutil.ReadFile("./test-data/access-token-1.json")
					So(err, ShouldBeNil)

					client = newFakeHTTPClient(json)
					proxy1 := NewDataSourceProxy(ds, plugin, ctx, "pathwithtoken1", &setting.Cfg{})
					proxy1.route = plugin.Routes[0]
					ApplyRoute(proxy1.ctx.Req.Context(), req, proxy1.proxyPath, proxy1.route, proxy1.ds)

					authorizationHeaderCall1 = req.Header.Get("Authorization")
					So(req.URL.String(), ShouldEqual, "https://api.nr1.io/some/path")
					So(authorizationHeaderCall1, ShouldStartWith, "Bearer eyJ0e")

					Convey("second call to another route should add a different access token", func() {
						json2, err := ioutil.ReadFile("./test-data/access-token-2.json")
						So(err, ShouldBeNil)

						req, _ := http.NewRequest("GET", "http://localhost/asd", nil)
						client = newFakeHTTPClient(json2)
						proxy2 := NewDataSourceProxy(ds, plugin, ctx, "pathwithtoken2", &setting.Cfg{})
						proxy2.route = plugin.Routes[1]
						ApplyRoute(proxy2.ctx.Req.Context(), req, proxy2.proxyPath, proxy2.route, proxy2.ds)

						authorizationHeaderCall2 = req.Header.Get("Authorization")

						So(req.URL.String(), ShouldEqual, "https://api.nr2.io/some/path")
						So(authorizationHeaderCall1, ShouldStartWith, "Bearer eyJ0e")
						So(authorizationHeaderCall2, ShouldStartWith, "Bearer eyJ0e")
						So(authorizationHeaderCall2, ShouldNotEqual, authorizationHeaderCall1)

						Convey("third call to first route should add cached access token", func() {
							req, _ := http.NewRequest("GET", "http://localhost/asd", nil)

							client = newFakeHTTPClient([]byte{})
							proxy3 := NewDataSourceProxy(ds, plugin, ctx, "pathwithtoken1", &setting.Cfg{})
							proxy3.route = plugin.Routes[0]
							ApplyRoute(proxy3.ctx.Req.Context(), req, proxy3.proxyPath, proxy3.route, proxy3.ds)

							authorizationHeaderCall3 := req.Header.Get("Authorization")
							So(req.URL.String(), ShouldEqual, "https://api.nr1.io/some/path")
							So(authorizationHeaderCall1, ShouldStartWith, "Bearer eyJ0e")
							So(authorizationHeaderCall3, ShouldStartWith, "Bearer eyJ0e")
							So(authorizationHeaderCall3, ShouldEqual, authorizationHeaderCall1)
						})
					})
				})
			})
		})

		Convey("When proxying graphite", func() {
			setting.BuildVersion = "5.3.0"
			plugin := &plugins.DataSourcePlugin{}
			ds := &m.DataSource{Url: "htttp://graphite:8080", Type: m.DS_GRAPHITE}
			ctx := &m.ReqContext{}

			proxy := NewDataSourceProxy(ds, plugin, ctx, "/render", &setting.Cfg{})
			req, err := http.NewRequest(http.MethodGet, "http://grafana.com/sub", nil)
			So(err, ShouldBeNil)

			proxy.getDirector()(req)

			Convey("Can translate request url and path", func() {
				So(req.URL.Host, ShouldEqual, "graphite:8080")
				So(req.URL.Path, ShouldEqual, "/render")
				So(req.Header.Get("User-Agent"), ShouldEqual, "Grafana/5.3.0")
			})
		})

		Convey("When proxying InfluxDB", func() {
			plugin := &plugins.DataSourcePlugin{}

			ds := &m.DataSource{
				Type:     m.DS_INFLUXDB_08,
				Url:      "http://influxdb:8083",
				Database: "site",
				User:     "user",
				Password: "password",
			}

			ctx := &m.ReqContext{}
			proxy := NewDataSourceProxy(ds, plugin, ctx, "", &setting.Cfg{})

			req, err := http.NewRequest(http.MethodGet, "http://grafana.com/sub", nil)
			So(err, ShouldBeNil)

			proxy.getDirector()(req)

			Convey("Should add db to url", func() {
				So(req.URL.Path, ShouldEqual, "/db/site/")
			})

			Convey("Should add username and password", func() {
				queryVals := req.URL.Query()
				So(queryVals["u"][0], ShouldEqual, "user")
				So(queryVals["p"][0], ShouldEqual, "password")
			})
		})

		Convey("When proxying a data source with no keepCookies specified", func() {
			plugin := &plugins.DataSourcePlugin{}

			json, _ := simplejson.NewJson([]byte(`{"keepCookies": []}`))

			ds := &m.DataSource{
				Type:     m.DS_GRAPHITE,
				Url:      "http://graphite:8086",
				JsonData: json,
			}

			ctx := &m.ReqContext{}
			proxy := NewDataSourceProxy(ds, plugin, ctx, "", &setting.Cfg{})

			requestURL, _ := url.Parse("http://grafana.com/sub")
			req := http.Request{URL: requestURL, Header: make(http.Header)}
			cookies := "grafana_user=admin; grafana_remember=99; grafana_sess=11; JSESSION_ID=test"
			req.Header.Set("Cookie", cookies)

			proxy.getDirector()(&req)

			Convey("Should clear all cookies", func() {
				So(req.Header.Get("Cookie"), ShouldEqual, "")
			})
		})

		Convey("When proxying a data source with keep cookies specified", func() {
			plugin := &plugins.DataSourcePlugin{}

			json, _ := simplejson.NewJson([]byte(`{"keepCookies": ["JSESSION_ID"]}`))

			ds := &m.DataSource{
				Type:     m.DS_GRAPHITE,
				Url:      "http://graphite:8086",
				JsonData: json,
			}

			ctx := &m.ReqContext{}
			proxy := NewDataSourceProxy(ds, plugin, ctx, "", &setting.Cfg{})

			requestURL, _ := url.Parse("http://grafana.com/sub")
			req := http.Request{URL: requestURL, Header: make(http.Header)}
			cookies := "grafana_user=admin; grafana_remember=99; grafana_sess=11; JSESSION_ID=test"
			req.Header.Set("Cookie", cookies)

			proxy.getDirector()(&req)

			Convey("Should keep named cookies", func() {
				So(req.Header.Get("Cookie"), ShouldEqual, "JSESSION_ID=test")
			})
		})

		Convey("When proxying a data source with custom headers specified", func() {
			plugin := &plugins.DataSourcePlugin{}

			encryptedData, err := util.Encrypt([]byte(`Bearer xf5yhfkpsnmgo`), setting.SecretKey)
			ds := &m.DataSource{
				Type: m.DS_PROMETHEUS,
				Url:  "http://prometheus:9090",
				JsonData: simplejson.NewFromAny(map[string]interface{}{
					"httpHeaderName1": "Authorization",
				}),
				SecureJsonData: map[string][]byte{
					"httpHeaderValue1": encryptedData,
				},
			}

			ctx := &m.ReqContext{}
			proxy := NewDataSourceProxy(ds, plugin, ctx, "", &setting.Cfg{})

			requestURL, _ := url.Parse("http://grafana.com/sub")
			req := http.Request{URL: requestURL, Header: make(http.Header)}
			proxy.getDirector()(&req)

			if err != nil {
				log.Fatal(4, err.Error())
			}

			Convey("Match header value after decryption", func() {
				So(req.Header.Get("Authorization"), ShouldEqual, "Bearer xf5yhfkpsnmgo")
			})
		})

		Convey("When proxying a custom datasource", func() {
			plugin := &plugins.DataSourcePlugin{}
			ds := &m.DataSource{
				Type: "custom-datasource",
				Url:  "http://host/root/",
			}
			ctx := &m.ReqContext{}
			proxy := NewDataSourceProxy(ds, plugin, ctx, "/path/to/folder/", &setting.Cfg{})
			req, err := http.NewRequest(http.MethodGet, "http://grafana.com/sub", nil)
			req.Header.Add("Origin", "grafana.com")
			req.Header.Add("Referer", "grafana.com")
			req.Header.Add("X-Canary", "stillthere")
			So(err, ShouldBeNil)

			proxy.getDirector()(req)

			Convey("Should keep user request (including trailing slash)", func() {
				So(req.URL.String(), ShouldEqual, "http://host/root/path/to/folder/")
			})

			Convey("Origin and Referer headers should be dropped", func() {
				So(req.Header.Get("Origin"), ShouldEqual, "")
				So(req.Header.Get("Referer"), ShouldEqual, "")
				So(req.Header.Get("X-Canary"), ShouldEqual, "stillthere")
			})
		})

<<<<<<< HEAD
		Convey("When proxying a datasource that has oauth token pass-thru enabled", func() {
			social.SocialMap["generic_oauth"] = &social.SocialGenericOAuth{
				SocialBase: &social.SocialBase{
					Config: &oauth2.Config{},
				},
			}

			bus.AddHandler("test", func(query *m.GetAuthInfoQuery) error {
				query.Result = &m.UserAuth{
					Id:                1,
					UserId:            1,
					AuthModule:        "generic_oauth",
					OAuthAccessToken:  "testtoken",
					OAuthRefreshToken: "testrefreshtoken",
					OAuthTokenType:    "Bearer",
					OAuthExpiry:       time.Now().AddDate(0, 0, 1),
				}
				return nil
			})

			plugin := &plugins.DataSourcePlugin{}
			ds := &m.DataSource{
				Type: "custom-datasource",
				Url:  "http://host/root/",
				JsonData: simplejson.NewFromAny(map[string]interface{}{
					"oauthPassThru": true,
				}),
			}

			req, _ := http.NewRequest("GET", "http://localhost/asd", nil)
			ctx := &m.ReqContext{
				SignedInUser: &m.SignedInUser{UserId: 1},
				Context: &macaron.Context{
					Req: macaron.Request{Request: req},
				},
			}
			proxy := NewDataSourceProxy(ds, plugin, ctx, "/path/to/folder/")
			req, err := http.NewRequest(http.MethodGet, "http://grafana.com/sub", nil)

			So(err, ShouldBeNil)

			proxy.getDirector()(req)

			Convey("Should have access token in header", func() {
				So(req.Header.Get("Authorization"), ShouldEqual, fmt.Sprintf("%s %s", "Bearer", "testtoken"))
=======
		Convey("When SendUserHeader config is enabled", func() {
			req := getDatasourceProxiedRequest(
				&m.ReqContext{
					SignedInUser: &m.SignedInUser{
						Login: "test_user",
					},
				},
				&setting.Cfg{SendUserHeader: true},
			)
			Convey("Should add header with username", func() {
				So(req.Header.Get("X-Grafana-User"), ShouldEqual, "test_user")
			})
		})

		Convey("When SendUserHeader config is disabled", func() {
			req := getDatasourceProxiedRequest(
				&m.ReqContext{
					SignedInUser: &m.SignedInUser{
						Login: "test_user",
					},
				},
				&setting.Cfg{SendUserHeader: false},
			)
			Convey("Should not add header with username", func() {
				// Get will return empty string even if header is not set
				So(req.Header.Get("X-Grafana-User"), ShouldEqual, "")
			})
		})

		Convey("When SendUserHeader config is enabled but user is anonymous", func() {
			req := getDatasourceProxiedRequest(
				&m.ReqContext{
					SignedInUser: &m.SignedInUser{IsAnonymous: true},
				},
				&setting.Cfg{SendUserHeader: true},
			)
			Convey("Should not add header with username", func() {
				// Get will return empty string even if header is not set
				So(req.Header.Get("X-Grafana-User"), ShouldEqual, "")
>>>>>>> 8221c427
			})
		})
	})
}

// getDatasourceProxiedRequest is a helper for easier setup of tests based on global config and ReqContext.
func getDatasourceProxiedRequest(ctx *m.ReqContext, cfg *setting.Cfg) *http.Request {
	plugin := &plugins.DataSourcePlugin{}

	ds := &m.DataSource{
		Type: "custom",
		Url:  "http://host/root/",
	}

	proxy := NewDataSourceProxy(ds, plugin, ctx, "", cfg)
	req, err := http.NewRequest(http.MethodGet, "http://grafana.com/sub", nil)
	So(err, ShouldBeNil)

	proxy.getDirector()(req)
	return req
}

type httpClientStub struct {
	fakeBody []byte
}

func (c *httpClientStub) Do(req *http.Request) (*http.Response, error) {
	bodyJSON, _ := simplejson.NewJson(c.fakeBody)
	_, passedTokenCacheTest := bodyJSON.CheckGet("expires_on")
	So(passedTokenCacheTest, ShouldBeTrue)

	bodyJSON.Set("expires_on", fmt.Sprint(time.Now().Add(time.Second*60).Unix()))
	body, _ := bodyJSON.MarshalJSON()
	resp := &http.Response{
		Body: ioutil.NopCloser(bytes.NewReader(body)),
	}

	return resp, nil
}

func newFakeHTTPClient(fakeBody []byte) httpClient {
	return &httpClientStub{
		fakeBody: fakeBody,
	}
}<|MERGE_RESOLUTION|>--- conflicted
+++ resolved
@@ -392,7 +392,6 @@
 			})
 		})
 
-<<<<<<< HEAD
 		Convey("When proxying a datasource that has oauth token pass-thru enabled", func() {
 			social.SocialMap["generic_oauth"] = &social.SocialGenericOAuth{
 				SocialBase: &social.SocialBase{
@@ -429,7 +428,7 @@
 					Req: macaron.Request{Request: req},
 				},
 			}
-			proxy := NewDataSourceProxy(ds, plugin, ctx, "/path/to/folder/")
+			proxy := NewDataSourceProxy(ds, plugin, ctx, "/path/to/folder/", &setting.Cfg{})
 			req, err := http.NewRequest(http.MethodGet, "http://grafana.com/sub", nil)
 
 			So(err, ShouldBeNil)
@@ -438,7 +437,9 @@
 
 			Convey("Should have access token in header", func() {
 				So(req.Header.Get("Authorization"), ShouldEqual, fmt.Sprintf("%s %s", "Bearer", "testtoken"))
-=======
+			})
+		})
+
 		Convey("When SendUserHeader config is enabled", func() {
 			req := getDatasourceProxiedRequest(
 				&m.ReqContext{
@@ -478,7 +479,6 @@
 			Convey("Should not add header with username", func() {
 				// Get will return empty string even if header is not set
 				So(req.Header.Get("X-Grafana-User"), ShouldEqual, "")
->>>>>>> 8221c427
 			})
 		})
 	})

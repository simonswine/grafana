--- conflicted
+++ resolved
@@ -259,8 +259,6 @@
 
 	err := x.In("id", query.DashboardIds).Find(&dashboards)
 	query.Result = dashboards
-<<<<<<< HEAD
-=======
 
 	if err != nil {
 		return err
@@ -274,7 +272,6 @@
 
 	err := x.Where("org_id=? AND plugin_id=?", query.OrgId, query.PluginId).Find(&dashboards)
 	query.Result = dashboards
->>>>>>> 817f24e6
 
 	if err != nil {
 		return err
